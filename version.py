--- conflicted
+++ resolved
@@ -2,8 +2,4 @@
 from __future__ import annotations
 
 
-<<<<<<< HEAD
-__version__ = "23.11.31"
-=======
-__version__ = "23.12.10"
->>>>>>> 30131269
+__version__ = "23.12.10"